{
  "projectName": "babel-plugin-superjson-next",
  "projectOwner": "blitz-js",
  "repoType": "github",
  "repoHost": "https://github.com",
  "files": [
    "README.md"
  ],
  "imageSize": 100,
  "commit": false,
  "commitConvention": "none",
  "badgeTemplate": "<a href=\"#contributors\"><img src=\"https://img.shields.io/badge/all_contributors-<%= contributors.length %>-orange.svg?style=flat-square\" alt=\"All Contributors\"/></a>",
  "contributors": [
    {
      "login": "Skn0tt",
      "name": "Simon Knott",
      "avatar_url": "https://avatars1.githubusercontent.com/u/14912729?v=4",
      "profile": "https://github.com/Skn0tt",
      "contributions": [
        "code",
        "video",
        "ideas",
        "maintenance"
      ]
    },
    {
      "login": "flybayer",
      "name": "Brandon Bayer",
      "avatar_url": "https://avatars3.githubusercontent.com/u/8813276?v=4",
      "profile": "https://twitter.com/flybayer",
      "contributions": [
        "ideas",
        "talk"
      ]
    },
    {
      "login": "ntgussoni",
      "name": "Nicolas Torres",
      "avatar_url": "https://avatars0.githubusercontent.com/u/10161067?v=4",
      "profile": "https://github.com/ntgussoni",
      "contributions": [
        "code",
        "test",
        "bug"
      ]
    },
    {
      "login": "Benjamminj",
      "name": "Benjamin Johnson",
      "avatar_url": "https://avatars1.githubusercontent.com/u/20060118?v=4",
      "profile": "https://www.benjaminjohnson.me",
      "contributions": [
        "code",
        "test",
        "bug"
      ]
    },
    {
      "login": "jorisre",
      "name": "Joris",
      "avatar_url": "https://avatars1.githubusercontent.com/u/7545547?v=4",
      "profile": "https://github.com/jorisre",
      "contributions": [
        "code"
      ]
    },
    {
      "login": "alexrohleder",
      "name": "Alex Rohleder",
      "avatar_url": "https://avatars2.githubusercontent.com/u/7248028?v=4",
      "profile": "https://github.com/alexrohleder",
      "contributions": [
        "bug"
      ]
    },
    {
      "login": "KATT",
      "name": "Alex Johansson",
      "avatar_url": "https://avatars1.githubusercontent.com/u/459267?v=4",
      "profile": "http://kattcorp.com",
      "contributions": [
        "question"
      ]
    },
    {
      "login": "cyrus",
      "name": "Cyrus",
      "avatar_url": "https://avatars3.githubusercontent.com/u/19656?v=4",
      "profile": "https://cyr.us/",
      "contributions": [
        "bug"
      ]
    },
    {
      "login": "goleary",
      "name": "Gabe O'Leary",
      "avatar_url": "https://avatars1.githubusercontent.com/u/16123225?v=4",
      "profile": "http://gabeoleary.com",
      "contributions": [
        "bug"
      ]
    },
    {
      "login": "jlmodell",
      "name": "jlmodell",
      "avatar_url": "https://avatars1.githubusercontent.com/u/48035911?v=4",
      "profile": "https://github.com/jlmodell",
      "contributions": [
        "bug"
      ]
    },
    {
<<<<<<< HEAD
      "login": "ChGGse",
      "name": "Cheese",
      "avatar_url": "https://avatars2.githubusercontent.com/u/45247477?v=4",
      "profile": "https://cheese.graphics",
=======
      "login": "JuanM04",
      "name": "JuanM04",
      "avatar_url": "https://avatars1.githubusercontent.com/u/16712703?v=4",
      "profile": "https://juanm04.com",
>>>>>>> 797cc550
      "contributions": [
        "bug"
      ]
    }
  ],
  "contributorsPerLine": 7,
  "skipCi": true
}<|MERGE_RESOLUTION|>--- conflicted
+++ resolved
@@ -110,17 +110,19 @@
       ]
     },
     {
-<<<<<<< HEAD
       "login": "ChGGse",
       "name": "Cheese",
       "avatar_url": "https://avatars2.githubusercontent.com/u/45247477?v=4",
       "profile": "https://cheese.graphics",
-=======
+      "contributions": [
+        "bug"
+      ]
+    },
+    {
       "login": "JuanM04",
       "name": "JuanM04",
       "avatar_url": "https://avatars1.githubusercontent.com/u/16712703?v=4",
       "profile": "https://juanm04.com",
->>>>>>> 797cc550
       "contributions": [
         "bug"
       ]
